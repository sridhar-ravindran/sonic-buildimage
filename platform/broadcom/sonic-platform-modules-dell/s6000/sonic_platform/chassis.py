--- conflicted
+++ resolved
@@ -186,10 +186,7 @@
         if (reset_reason in self.reset_reason_dict):
             return (self.reset_reason_dict[reset_reason], None)
 
-<<<<<<< HEAD
         return (ChassisBase.REBOOT_CAUSE_NON_HARDWARE, None)
-=======
-        return (ChassisBase.REBOOT_CAUSE_HARDWARE_OTHER, "Invalid Reason")
 
     def _get_command_result(self, cmdline):
         try:
@@ -297,4 +294,3 @@
                     return True, {}
         return False, {}
 
->>>>>>> a62ab789
